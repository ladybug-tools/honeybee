--- conflicted
+++ resolved
@@ -153,11 +153,7 @@
                                         os.path.normpath(target_folder)))
             shutil.copy(f, target_folder)
 
-<<<<<<< HEAD
     return [os.path.join(target_folder, os.path.split(f)[-1]) for f in files]
-=======
-    return [os.path.join(targetFolder, os.path.split(f)[-1]) for f in files]
->>>>>>> 8424e52e
 
 
 def bat_to_sh(file_path):
@@ -178,23 +174,9 @@
         for line in inf:
             if line.startswith('echo'):
                 continue
-<<<<<<< HEAD
-            # replace c:/radiance/bin and also chanege / to \
-            modified_line = line.replace('c:/radiance/bin/', '').replace('\\', '/')
-            outf.write(modified_line)
 
     print('bash file is created at:\n\t%s' % sh_file)
     # Heroku - Make command.sh executable
     st = os.stat(sh_file)
     os.chmod(sh_file, st.st_mode | 0o111)
-=======
-            # replace c:\radiance\bin and also chanege \\ to /
-            modified_line = line.replace('c:\\radiance\\bin\\', '').replace('\\', '/')
-            outf.write(modified_line)
-
-    # Heroku - Make command.sh executable
-    st = os.stat(sh_file)
-    os.chmod(sh_file, st.st_mode | 0o111)
-
->>>>>>> 8424e52e
     return sh_file