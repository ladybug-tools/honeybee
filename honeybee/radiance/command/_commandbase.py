"""Radiance base command."""
from ... import config

from abc import ABCMeta, abstractmethod, abstractproperty
import os
import subprocess


# TODO: Implement piping as on option
class RadianceCommand(object):
    """Base class for commands."""

    __metaclass__ = ABCMeta

    def __init__(self,executableName=None):
        """Initialize Radiance command."""
        self.executableName = executableName
        self.radbinPath = config.radbinPath
        self.radlibPath = config.radlibPath
        """Specifiy the name of the executable directly like gensky.exe or
           genskyvec.pl etc."""

    @property
    def pythonExePath(self):
        return config.pythonExePath

    @property
    def perlExePath(self):
        """Get and set path to radiance binaries.

        If you set a new value the value will be changed globally.
        """
        return config.perlExePath

    #TODO: Check what is the best way to search/check for the perl executable
    @perlExePath.setter
    def perlExePath(self, path):
        # self.__checkExecutable(radbinPath=path, raiseException=True)
        # change the path in config so user need to set it up once in a single script
        config.perlExePath = path

    @property
    def radbinPath(self):
        """Get and set path to radiance binaries.

        If you set a new value the value will be changed globally.
        """
        return config.radbinPath

    @radbinPath.setter
    def radbinPath(self, path):
        self.__checkExecutable(radbinPath=path, raiseException=True)
        # change the path in config so user need to set it up once in a single script
        config.radbinPath = path

    @property
    def radlibPath(self):
        """Get and set path to radiance libraries.

        If you set a new value the value will be changed globally.
        """
        return config.radlibPath

    @radlibPath.setter
    def radlibPath(self, path):
        self.__checkLibs(radlibPath=path, raiseException=True)
        # change the path in config so user need to set it up once in a single script
        config.radlibPath = path

    @staticmethod
    def normspace(path):
        """Norm white spaces in path.

        Return path with quotation marks if there is whitespace in path.
        """
        if str(path).strip().find(" ") != -1:
            return "{0}{1}{0}".format(config.wrapper, path)
        else:
            return path

    @abstractmethod
    def toRadString(self, relativePath=False):
        """Return full command as a string."""
        pass

    @abstractproperty
    def inputFiles(self):
        """Return list of input files for this command."""
        pass

    def checkInputFiles(self, radString=""):
        """Make sure input files are set to a path.

        This method doesn't check if the file exists since it might be created
        later during the process.

        Args:
            radString: Current radString to help user better understand the
                erorr (Default: "")
        """
        # make sure wea file is provided
        _msg = "To generate a valid %s command you need to specify the path" \
            " to input files:" \
            "\nCurrent command won't work:\n%s" \
            % (self.__class__.__name__, radString)

        if self.inputFiles is None:
            return

        for f in self.inputFiles:
            # this is for oconv where it has list of files which are not
            # RadiancePath
            if isinstance(f, str):
                continue
            assert hasattr(f, 'normpath'), "%s is missing!\n" % f + _msg
            assert f.normpath is not None, _msg

    def __checkExecutable(self, radbinPath=None, raiseException=False):
        """Check if executable file exist."""
        radbinPath = self.radbinPath if not radbinPath else radbinPath

        # Check if the operating system is Windows or Mac/Linux. At present
        # the naming conventions inside Mac and Linux are assumed to work the
        # same.
        if os.name == 'nt':
            if self.executableName:
                __executable = os.path.normpath(os.path.join(str(radbinPath),
                                                self.executableName.lower()))
            else:
                __executable = os.path.normpath(
                    os.path.join(str(radbinPath),
                                 '{}.exe'.format(self.__class__.__name__.lower())))

        # TODO: Check if this works with Mac too. Currently assuming it does.
        else:
<<<<<<< HEAD
            __executable = os.path.normpath(
                os.path.join(str(radbinPath), self.__class__.__name__.lower()))
=======
        #Update: 29th Nov 2016, made a fix so that genBSDF type commands will work.
            if self.executableName:
                exeNameOnly = os.path.splitext(self.executableName)[0]
                __executable = os.path.normpath(
                    os.path.join(str(radbinPath), exeNameOnly))
            else:
                __executable = os.path.normpath(
                    os.path.join(str(radbinPath),self.__class__.__name__.lower()))

>>>>>>> bf825e54

        if not (os.path.isfile(__executable) and os.access(__executable, os.X_OK)):
            __err = "Can't find %s.\n" % __executable + \
                "Use radbinPath method to set the path to " + \
                "Radiance binaries before executing the command."
            if raiseException:
                raise ValueError(__err)
            else:
                print __err

    def __checkLibs(self, radlibPath=None, raiseException=False):
        """Check if path to libraries is set correctly."""
        radlibPath = self.radlibPath if not radlibPath else radlibPath

        if not os.path.isdir(radlibPath):
            __err = "Can't find %s.\n" % radlibPath + \
                "Use radlibPath method to set the path to " + \
                "Radiance libraries before executing the command."
            if raiseException:
                raise ValueError(__err)
            else:
                print __err

    def __checkInputFilesExist(self):

        if self.inputFiles is None:
            return

        # In case there is only a single file and it wasn't specified as a tuple
        # or list.
        if isinstance(self.inputFiles, basestring)and \
                os.path.exists(self.inputFiles):
            return

        assert len(self.inputFiles) != 0, \
            "You have not specified any input files!."

        for f in self.inputFiles:
            assert os.path.exists(str(f)), \
                "Invalid Input File: %s doesn't exist" % f

    def __checkFiles(self, raiseExceptionBin=True, raiseExceptionLib=True):
        """Check files before runnig the command."""
        self.__checkInputFilesExist()
        self.__checkExecutable(raiseException=True)
        self.__checkLibs(raiseException=True)

    def onToRadString(self):
        """Overwrite this method to add extra specific checks while generating rad string.

        For instance for rcontrib you want to make sure there is at least one
        modifier set in the command. This method will be executed right before
        running the command.
        """
        pass

    def onExecution(self):
        """Overwrite this method to add extra specific checks for the command.

        For instance for rcontrib you want to make sure there is at least one
        modifier set in the command. This method will be executed right before
        running the command.
        """
        pass

    # TODO: Add post process of the analysis and handle errors for Radiance comments
    def execute(self):
        """Execute the command.

        Returns:
            Return fullpath to the result file if any as a string.
        """
        # check if the files exist on the computer
        self.__checkFiles()

        self.onExecution()

        if os.name == 'nt':
            os.environ['PATH'] += ';%s' % self.normspace(config.radbinPath)
            os.environ['RAYPATH'] += ';%s' % self.normspace(config.radlibPath)

        p = subprocess.Popen(self.toRadString(), shell=True,
                             stdout=subprocess.PIPE, stderr=subprocess.STDOUT)

        for line in p.stdout.readlines():
            print line,
        p.wait()

        try:
            if os.path.split(self.outputFile.normpath)[0] == "":
                # add directory to file if it's not a full path
                return os.path.join(os.getcwd(),
                                    self.outputFile.normpath)
            # return output file
            return self.outputFile

        except AttributeError:
            # this command doesn't have an output file
            pass

    def __repr__(self):
        """Class representation."""
        return self.toRadString()<|MERGE_RESOLUTION|>--- conflicted
+++ resolved
@@ -32,7 +32,7 @@
         """
         return config.perlExePath
 
-    #TODO: Check what is the best way to search/check for the perl executable
+    # TODO: Check what is the best way to search/check for the perl executable
     @perlExePath.setter
     def perlExePath(self, path):
         # self.__checkExecutable(radbinPath=path, raiseException=True)
@@ -133,20 +133,14 @@
 
         # TODO: Check if this works with Mac too. Currently assuming it does.
         else:
-<<<<<<< HEAD
-            __executable = os.path.normpath(
-                os.path.join(str(radbinPath), self.__class__.__name__.lower()))
-=======
-        #Update: 29th Nov 2016, made a fix so that genBSDF type commands will work.
+            # Update: 29th Nov 2016, made a fix so that genBSDF type commands will work.
             if self.executableName:
                 exeNameOnly = os.path.splitext(self.executableName)[0]
                 __executable = os.path.normpath(
                     os.path.join(str(radbinPath), exeNameOnly))
             else:
                 __executable = os.path.normpath(
-                    os.path.join(str(radbinPath),self.__class__.__name__.lower()))
-
->>>>>>> bf825e54
+                    os.path.join(str(radbinPath), self.__class__.__name__.lower()))
 
         if not (os.path.isfile(__executable) and os.access(__executable, os.X_OK)):
             __err = "Can't find %s.\n" % __executable + \
