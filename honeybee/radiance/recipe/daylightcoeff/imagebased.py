"""Radiance Daylight Coefficient Image-Based Analysis Recipe."""
from ..recipeutil import write_extra_files, glz_srf_to_window_group
from ..recipedcutil import write_rad_files_daylight_coeff, create_reference_map_command
from ..recipedcutil import image_based_view_sampling_commands, \
    image_based_view_coeff_matrix_commands, imaged_based_sun_coeff_matrix_commands
from ...command.oconv import Oconv
from ...command.pcomb import Pcomb, PcombImage
from ...parameters.pcomb import PcombParameters
from ..parameters import get_radiance_parameters_image_based
from ..recipedcutil import image_based_view_matrix_calculation
from ..recipedcutil import sky_receiver, get_commands_sky
from .._imagebasedbase import GenericImageBased
from ...parameters.vwrays import VwraysParameters
from ...imagecollection import ImageCollection
from ....futil import write_to_file

import os

from itertools import izip


class DaylightCoeffImageBased(GenericImageBased):
    """Daylight Coefficient Image-Based.

    Attributes:
        sky_mtx: A honeybee sky for the analysis
        views: List of views.
        simulation_type: 0: Illuminance(lux), 1: Radiation (kWh), 2: Luminance (Candela)
            (Default: 2)
        rad_parameters: Radiance parameters for grid based analysis (rtrace).
            (Default: imagebased.LowQualityImage)
        hb_objects: An optional list of Honeybee surfaces or zones (Default: None).
        sub_folder: Analysis subfolder for this recipe. (Default: "gridbased")

    Usage:


    """

    # TODO: implemnt isChanged at AnalysisRecipe level to reload the results
    # if there has been no changes in inputs.
    def __init__(self, sky_mtx, views, simulation_type=2, daylight_mtx_parameters=None,
                 vwrays_parameters=None, reuse_daylight_mtx=True, hb_objects=None,
                 sub_folder="imagebased_daylightcoeff"):
        """Create grid-based recipe."""
        GenericImageBased.__init__(
            self, views, hb_objects, sub_folder)

        self.sky_matrix = sky_mtx
        """A honeybee sky for the analysis."""

        self.simulation_type = simulation_type
        """Simulation type: 0: Illuminance(lux), 1: Radiation (kWh),
           2: Luminance (Candela) (Default: 2)
        """

        self.daylight_mtx_parameters = daylight_mtx_parameters
        """Radiance parameters for image based analysis (rfluxmtx).
            (Default: imagebased.LowQualityImage)"""

        self.vwrays_parameters = vwrays_parameters
        """Radiance parameters for vwrays.
            (Default: imagebased.LowQualityImage)"""

        self.reuse_daylight_mtx = reuse_daylight_mtx

    @property
    def simulation_type(self):
        """Get/set simulation Type.

        0: Illuminance(lux), 1: Radiation (kWh), 2: Luminance (Candela) (Default: 0)
        """
        return self._simType

    @simulation_type.setter
    def simulation_type(self, value):
        try:
            value = int(value)
        except TypeError:
            value = 0

        assert 0 <= value <= 2, \
            "Simulation type should be between 0-2. Current value: {}".format(value)

        # If this is a radiation analysis make sure the sky is climate-based
        if value == 1:
            assert self.sky_matrix.is_climate_based, \
                "The sky for radition analysis should be climate-based."

        self._simType = value
        self.sky_matrix.sky_type = value

    @property
    def sky_matrix(self):
        """Get and set sky definition."""
        return self._sky_matrix

    @sky_matrix.setter
    def sky_matrix(self, new_sky):
        assert hasattr(new_sky, 'isRadianceSky'), \
            '%s is not a valid Honeybee sky.' % type(new_sky)
        assert not new_sky.is_point_in_time, \
            TypeError('Sky for daylight coefficient recipe must be a sky matrix.')
        self._sky_matrix = new_sky.duplicate()

    @property
    def sky_density(self):
        """Radiance sky type e.g. r1, r2, r4."""
        return "r{}".format(self.sky_matrix.sky_density)

    @property
    def daylight_mtx_parameters(self):
        """Get and set Radiance parameters."""
        return self._daylight_mtx_parameters

    @daylight_mtx_parameters.setter
    def daylight_mtx_parameters(self, par):
        if not par:
            # set RfluxmtxParameters as default radiance parameter for annual analysis
            par = get_radiance_parameters_image_based(0, 1).dmtx
        else:
            assert hasattr(par, 'isRfluxmtxParameters'), \
                TypeError('Expected RfluxmtxParameters not {}'.format(type(par)))
        self._daylight_mtx_parameters = par

    @property
    def vwrays_parameters(self):
        """Get and set Radiance parameters."""
        return self._vwrays_parameters

    @vwrays_parameters.setter
    def vwrays_parameters(self, par):
        if not par:
            # set VwraysParameters as default radiance parameter for annual analysis
            par = VwraysParameters()
            par.sampling_rays_count = self.daylight_mtx_parameters.sampling_rays_count
        else:
            assert hasattr(par, 'isVwraysParameters'), \
                TypeError('Expected VwraysParameters not {}'.format(type(par)))
        assert par.sampling_rays_count == \
            self.daylight_mtx_parameters.sampling_rays_count, \
            ValueError(
                'Number of sampling_rays_count should be equal between '
                'daylight_mtx_parameters [{}] and vwrays_parameters [{}].'
                .format(self.daylight_mtx_parameters.sampling_rays_count,
                        par.sampling_rays_count))

        self._vwrays_parameters = par

    def is_daylight_mtx_created(self, study_folder, view, wg, state):
        """Check if hdr images for daylight matrix are already created."""
        for i in range(1 + 144 * (self.sky_matrix.sky_density ** 2)):
            for t in ('total', 'direct'):
                fp = os.path.join(
<<<<<<< HEAD
                    study_folder, 'result/dc/%s/%03d_%s..%s..%s.hdr' % (
=======
                    studyFolder, 'result/dc\\%s\\%03d_%s..%s..%s.hdr' % (
>>>>>>> 8424e52e
                        t, i, view.name, wg.name, state.name)
                )

                if not os.path.isfile(fp) or os.path.getsize(fp) < 265:
                    # file doesn't exist or is smaller than 265 bytes
                    return False

        return True

    def is_sun_mtx_created(self, study_folder, view, wg, state):
        """Check if hdr images for daylight matrix are already created."""
        for count, h in enumerate(self.sky_matrix.hoys):
            fp = os.path.join(
<<<<<<< HEAD
                study_folder, 'result/dc/{}/{}_{}..{}..{}.hdr'.format(
=======
                studyFolder, 'result/dc\\{}\\{}_{}..{}..{}.hdr'.format(
>>>>>>> 8424e52e
                    'isun', '%04d' % count, view.name, wg.name, state.name))

            if not os.path.isfile(fp) or os.path.getsize(fp) < 265:
                # file doesn't exist or is smaller than 265 bytes
                return False

        return True

    def is_hdr_mtx_created(self, study_folder, view, wg, state, stype):
        """Check if hourly hdr images for daylight matrix are already created."""
        for count, h in enumerate(self.sky_matrix.hoys):
            fp = os.path.join(
<<<<<<< HEAD
                study_folder, 'result/hdr/{}/{}_{}..{}..{}.hdr'.format(
=======
                studyFolder, 'result/hdr\\{}\\{}_{}..{}..{}.hdr'.format(
>>>>>>> 8424e52e
                    stype, '%04d' % (count + 1), view.name, wg.name, state.name))

            if not os.path.isfile(fp) or os.path.getsize(fp) < 265:
                # file doesn't exist or is smaller than 265 bytes
                return False

        return True

    def write(self, target_folder, project_name='untitled', header=True):
        """Write analysis files to target folder.

        Args:
            target_folder: Path to parent folder. Files will be created under
                target_folder/gridbased. use self.sub_folder to change subfolder name.
            project_name: Name of this project as a string.

        Returns:
            Full path to command.bat
        """
        # 0.prepare target folder
        # create main folder target_folder/project_name
        project_folder = \
            super(GenericImageBased, self).write_content(
                target_folder, project_name, False,
                subfolders=['view', 'result/dc', 'result/hdr',
                            'result/dc/total', 'result/dc/direct', 'result/dc/isun',
                            'result/dc/refmap', 'result/hdr/total', 'result/hdr/direct',
                            'result/hdr/sun', 'result/hdr/combined', 'result/hdr/isun']
            )

        # write geometry and material files
        opqfiles, glzfiles, wgsfiles = write_rad_files_daylight_coeff(
            project_folder + '/scene', project_name, self.opaque_rad_file,
            self.glazing_rad_file, self.window_groups_rad_files
        )
        # additional radiance files added to the recipe as scene
        extrafiles = write_extra_files(self.scene, project_folder + '/scene')

        # reset self.result_files
        self._result_files = [[] for v in xrange(self.view_count)]

        # 1.write views
        view_files = self.write_views(project_folder + '/view')

        if header:
            self.commands.append(self.header(project_folder))

        # # 2.1.Create sky matrix.
        # # 2.2. Create sun matrix
        skycommands, skyfiles = get_commands_sky(project_folder, self.sky_matrix,
                                                 reuse=True)

        sky_mtx_total, sky_mtx_direct, analemma, sunlist, analemmaMtx = skyfiles
        self._commands.extend(skycommands)

        # for each window group - calculate total, direct and direct-analemma results
        # I can just add fenestration rad files here and that will work!

        # calculate the contribution of glazing if any with all window groups blacked
        # this is a hack. A better solution is to create a HBDynamicSurface from glazing
        # surfaces. The current limitation is that HBDynamicSurface can't have several
        # surfaces with different materials.
        all_window_groups = [glz_srf_to_window_group()]
        all_window_groups.extend(self.window_groups)
        all_wgs_files = [glzfiles] + list(wgsfiles)

        # create the base octree for the scene
        # TODO(mostapha): this should be fine for most of the cases but
        # if one of the window groups has major material change in a step
        # that won't be included in this step.
        # add material file
        try:
            blkmaterial = [wgsfiles[0].fpblk[0]]
        except IndexError:
            # no window groups
            blkmaterial = []
        # add all the blacked window groups but the one in use
        # and finally add non-window group glazing as black
        wgsblacked = [f.fpblk[1] for f in wgsfiles] + list(glzfiles.fpblk)

        scene_files = [f for filegroups in (opqfiles.fp, glzfiles.fp, extrafiles.fp)
                       for f in filegroups]
        oct_scene_files = scene_files + blkmaterial + wgsblacked

        oc = Oconv(project_name)
        oc.scene_files = tuple(self.relpath(f, project_folder)
                               for f in oct_scene_files)

        self._commands.append(oc.to_rad_string())

        # # 4.2.prepare vwray
        for viewCount, (view, view_file) in enumerate(izip(self.views, view_files)):
            # create the reference map file
            self.commands.append(':: calculation for view: {}'.format(view.name))
            self.commands.append(':: 0 reference map')

            refmapfilename = '{}_map.hdr'.format(view.name)
<<<<<<< HEAD
            refmapfilepath = os.path.join('result/dc/refmap', refmapfilename)

            if not self.reuse_daylight_mtx or not os.path.isfile(
                    os.path.join(project_name, 'result/dc/refmap', refmapfilename)):
                rfm = create_reference_map_command(
                    view, self.relpath(view_file, project_folder),
                    'result/dc/refmap', oc.output_file)
                self._commands.append(rfm.to_rad_string())
=======
            refmapfilepath = os.path.join('result/dc\\refmap', refmapfilename)

            if not self.reuseDaylightMtx or not os.path.isfile(
                    os.path.join(projectName, 'result/dc\\refmap', refmapfilename)):
                rfm = createReferenceMapCommand(
                    view, self.relpath(viewFile, projectFolder),
                    'result/dc\\refmap', oc.outputFile)
                self._commands.append(rfm.toRadString())
>>>>>>> 8424e52e

            # Step1: Create the view matrix.
            self.commands.append(':: 1 view sampling')
            view_info_file, vwr_samp = image_based_view_sampling_commands(
                project_folder, view, view_file, self.vwrays_parameters)
            self.commands.append(vwr_samp.to_rad_string())

            # set up the geometries
            for count, wg in enumerate(all_window_groups):
                if count == 0:
                    if len(wgsfiles) > 0:
                        blkmaterial = [wgsfiles[0].fpblk[0]]
                        wgsblacked = [f.fpblk[1] for c, f in enumerate(wgsfiles)]
                    else:
                        blkmaterial = []
                        wgsblacked = []
                else:
                    # add material file
                    blkmaterial = [all_wgs_files[count].fpblk[0]]
                    # add all the blacked window groups but the one in use
                    # and finally add non-window group glazing as black
                    wgsblacked = \
                        [f.fpblk[1] for c, f in enumerate(wgsfiles)
                         if c != count - 1] + list(glzfiles.fpblk)

                for scount, state in enumerate(wg.states):
                    # 2.3.Generate daylight coefficients using rfluxmtx
                    # collect list of radiance files in the scene for both total
                    # and direct
                    self._commands.append(
                        '\n:: calculation for {} window group {}'.format(wg.name,
                                                                         state.name))
                    if count == 0:
                        # normal glazing
                        non_blacked_wgfiles = all_wgs_files[count].fp
                    else:
                        non_blacked_wgfiles = (all_wgs_files[count].fp[scount],)

                    rflux_scene = (
                        f for fl in
                        (non_blacked_wgfiles, opqfiles.fp, extrafiles.fp,
                         blkmaterial, wgsblacked)
                        for f in fl)

                    rflux_scene_blacked = (
                        f for fl in
                        (non_blacked_wgfiles, opqfiles.fpblk, extrafiles.fpblk,
                         blkmaterial, wgsblacked)
                        for f in fl)

                    sender = '-'

<<<<<<< HEAD
                    ground_file_format = 'result/dc/total/%03d_%s..%s..%s.hdr' % (
                        1 + 144 * (self.sky_matrix.sky_density ** 2),
                        view.name, wg.name, state.name
                    )

                    sky_file_format = 'result/dc/total/%03d_{}..{}..{}.hdr'.format(
=======
                    groundFileFormat = 'result/dc\\total\\%03d_%s..%s..%s.hdr' % (
                        1 + 144 * (self.skyMatrix.skyDensity ** 2),
                        view.name, wg.name, state.name
                    )

                    skyFileFormat = 'result/dc\\total\\%03d_{}..{}..{}.hdr'.format(
>>>>>>> 8424e52e
                        view.name, wg.name, state.name)

                    receiver = sky_receiver(
                        os.path.join(
                            project_folder,
                            'sky/rfluxSkyTotal..{}..{}.rad'.format(
                                wg.name, state.name)),
                        self.sky_matrix.sky_density, ground_file_format, sky_file_format
                    )

<<<<<<< HEAD
                    ground_file_format = 'result/dc/direct/%03d_%s..%s..%s.hdr' % (
                        1 + 144 * (self.sky_matrix.sky_density ** 2),
                        view.name, wg.name, state.name
                    )

                    sky_file_format = 'result/dc/direct/%03d_{}..{}..{}.hdr'.format(
=======
                    groundFileFormat = 'result/dc\\direct\\%03d_%s..%s..%s.hdr' % (
                        1 + 144 * (self.skyMatrix.skyDensity ** 2),
                        view.name, wg.name, state.name
                    )

                    skyFileFormat = 'result/dc\\direct\\%03d_{}..{}..{}.hdr'.format(
>>>>>>> 8424e52e
                        view.name, wg.name, state.name)

                    receiver_dir = sky_receiver(
                        os.path.join(project_folder,
                                     'sky/rfluxSkyDirect..{}..{}.rad'.format(
                                         wg.name, state.name)),
                        self.sky_matrix.sky_density, ground_file_format, sky_file_format
                    )

                    rad_files_blacked = tuple(self.relpath(f, project_folder)
                                              for f in rflux_scene_blacked)
                    # Daylight matrix
                    if not self.reuse_daylight_mtx or not \
                            self.is_daylight_mtx_created(project_folder, view, wg,
                                                         state):

                        self.reuse_daylight_mtx = False

                        rad_files = tuple(self.relpath(f, project_folder)
                                          for f in rflux_scene)

                        self._commands.append(
                            ':: :: 1. daylight matrix {}, {} > state {}'.format(
                                view.name, wg.name, state.name)
                        )

                        self._commands.append(':: :: 1.1 scene daylight matrix')

                        # output pattern is set in receiver
                        rflux = image_based_view_coeff_matrix_commands(
                            self.relpath(receiver, project_folder),
                            rad_files, sender, view_info_file,
                            view_file, str(vwr_samp.output_file),
                            self.daylight_mtx_parameters)

                        self.commands.append(rflux.to_rad_string())
                    else:
                        print(
                            'reusing the dalight matrix for {}:{} from '
                            'the previous study.'.format(wg.name, state.name))

                    if not self.reuse_daylight_mtx or not \
                            self.is_sun_mtx_created(project_folder, view, wg, state):
                        self._commands.append(':: :: 1.2 blacked scene daylight matrix')

                        ab = int(self.daylight_mtx_parameters.ambient_bounces)
                        self.daylight_mtx_parameters.ambient_bounces = 1

                        # output pattern is set in receiver
                        rflux_direct = image_based_view_coeff_matrix_commands(
                            self.relpath(receiver_dir, project_folder),
                            rad_files_blacked, sender, view_info_file,
                            view_file, str(vwr_samp.output_file),
                            self.daylight_mtx_parameters)

                        self._commands.append(rflux_direct.to_rad_string())

                        self._commands.append(':: :: 1.3 blacked scene analemma matrix')

                        if os.name == 'nt':
<<<<<<< HEAD
                            output_filename_format = \
                                ' result/dc/isun/%%04d_{}..{}..{}.hdr'.format(
                                    view.name, wg.name, state.name)
                        else:
                            output_filename_format = \
                                ' result/dc/isun/%04d_{}..{}..{}.hdr'.format(
=======
                            outputFilenameFormat = \
                                ' result/dc\\isun\\%%04d_{}..{}..{}.hdr'.format(
                                    view.name, wg.name, state.name)
                        else:
                            outputFilenameFormat = \
                                ' result/dc\\isun\\%04d_{}..{}..{}.hdr'.format(
>>>>>>> 8424e52e
                                    view.name, wg.name, state.name)

                        sun_commands = imaged_based_sun_coeff_matrix_commands(
                            output_filename_format, view, str(vwr_samp.output_file),
                            rad_files_blacked, self.relpath(analemma, project_folder),
                            self.relpath(sunlist, project_folder))

                        # delete the files if they are already created
                        # rcontrib won't overwrite the files if they already exist
<<<<<<< HEAD
                        for hourcount in xrange(len(self.sky_matrix.hoys)):
                            sf = 'result/dc/isun/{:04d}_{}..{}..{}.hdr'.format(
=======
                        for hourcount in xrange(len(self.skyMatrix.hoys)):
                            sf = 'result/dc\\isun\\{:04d}_{}..{}..{}.hdr'.format(
>>>>>>> 8424e52e
                                hourcount, view.name, wg.name, state.name
                            )
                            try:
                                fp = os.path.join(project_folder, sf)
                                os.remove(fp)
                            except Exception as e:
                                # failed to delete the file
                                if os.path.isfile(fp):
                                    print('Failed to remove {}:\n{}'.format(sf, e))

                        self._commands.extend(cmd.to_rad_string()
                                              for cmd in sun_commands)
                        self.daylight_mtx_parameters.ambient_bounces = ab

                    else:
                        print(
                            'reusing the sun matrix for {}:{} from '
                            'the previous study.'.format(wg.name, state.name))

                    # generate hourly images
                    if skycommands or not self.reuse_daylight_mtx or not \
                        self.is_hdr_mtx_created(project_folder, view, wg,
                                                state, 'total'):
                        # Generate resultsFile
                        self._commands.append(
                            ':: :: 2.1.0 total daylight matrix calculations')
                        dct = image_based_view_matrix_calculation(
                            view, wg, state, sky_mtx_total, 'total')
                        self.commands.append(dct.to_rad_string())
                    else:
                        print(
                            'reusing the total dalight matrix for {}:{} from '
                            'the previous study.'.format(wg.name, state.name))

                    if skycommands or not self.reuse_daylight_mtx or not \
                        self.is_hdr_mtx_created(project_folder, view, wg,
                                                state, 'direct'):
                        self._commands.append(':: :: 2.2.0 direct matrix calculations')
                        dct_direct = image_based_view_matrix_calculation(
                            view, wg, state, sky_mtx_direct, 'direct')
                        self._commands.append(dct_direct.to_rad_string())
                    else:
                        print(
                            'reusing the direct dalight matrix for {}:{} from '
                            'the previous study.'.format(wg.name, state.name))

                    if skycommands or not self.reuse_daylight_mtx or not \
                        self.is_hdr_mtx_created(project_folder, view, wg,
                                                state, 'sun'):
                        self._commands.append(
                            ':: :: 2.3.0 enhanced direct matrix calculations')
                        dct_sun = image_based_view_matrix_calculation(
                            view, wg, state,
                            self.relpath(analemmaMtx, project_folder), 'isun', 4)

                        self._commands.append(dct_sun.to_rad_string())

                        # multiply the sun matrix with the reference map
                        # TODO: move this to a separate function
                        # TODO: write the loop as a for loop in bat/bash file
                        par = PcombParameters()
                        refmap_image = PcombImage(input_image_file=refmapfilepath)
                        if os.name == 'nt':
                            par.expression = '"lo=li(1)*li(2)"'
                        else:
                            par.expression = "'lo=li(1)*li(2)'"

<<<<<<< HEAD
                        for hourcount in xrange(len(self.sky_matrix.hoys)):
                            inp = 'result/hdr/isun/{:04d}_{}..{}..{}.hdr'.format(
                                hourcount + 1, view.name, wg.name, state.name
                            )
                            out = 'result/hdr/sun/{:04d}_{}..{}..{}.hdr'.format(
=======
                        for hourcount in xrange(len(self.skyMatrix.hoys)):
                            inp = 'result/hdr\\isun\\{:04d}_{}..{}..{}.hdr'.format(
                                hourcount + 1, view.name, wg.name, state.name
                            )
                            out = 'result/hdr\\sun\\{:04d}_{}..{}..{}.hdr'.format(
>>>>>>> 8424e52e
                                hourcount + 1, view.name, wg.name, state.name
                            )
                            images = PcombImage(input_image_file=inp), refmap_image

                            pcb = Pcomb(images, out, par)
                            self._commands.append(pcb.to_rad_string())
                    else:
                        print(
                            'reusing the enhanced direct dalight matrix for '
                            '{}:{} from the previous study.'
                            .format(wg.name, state.name))

<<<<<<< HEAD
                    result_files = tuple(os.path.join(
                        project_folder,
                        'result/hdr/%s/{}_{}..{}..{}.hdr'.format(
=======
                    resultFiles = tuple(os.path.join(
                        projectFolder,
                        'result/hdr\\%s\\{}_{}..{}..{}.hdr'.format(
>>>>>>> 8424e52e
                            '%04d' % (count + 1), view.name, wg.name, state.name))
                        for count, h in enumerate(self.sky_matrix.hoys)
                    )

                    self._result_files[viewCount].append(
                        (wg.name, state.name, result_files))

        # # 4.3 write batch file
        batch_file = os.path.join(project_folder, "commands.bat")

        write_to_file(batch_file, "\n".join(self.commands))

        print("Files are written to: %s" % project_folder)
        return batch_file

    def results(self):
        """Return results for this analysis."""
        assert self._isCalculated, \
            "You haven't run the Recipe yet. Use self.run " + \
            "to run the analysis before loading the results."
        hoys = self.sky_matrix.hoys

        for viewCount, viewResults in enumerate(self._result_files):
            imgc = ImageCollection(self.views[viewCount].name)

        for source, state, files in viewResults:
            source_files = []
            for i in files:
                fpt = i % 'total'
                fpd = i % 'direct'
                fps = i % 'sun'
                source_files.append((fpt, fpd, fps))

            imgc.add_coupled_image_files(source_files, hoys, source, state)

        # TODO(mostapha): Add properties to the class for output file addresses
<<<<<<< HEAD
        imgc.output_folder = fpt.split('result/hdr')[0] + 'result/hdr/combined'
=======
        imgc.outputFolder = fpt.split('result/hdr')[0] + 'result/hdr\\combined'
>>>>>>> 8424e52e
        yield imgc

    def ToString(self):
        """Overwrite .NET ToString method."""
        return self.__repr__()

    def __repr__(self):
        """Represent grid based recipe."""
        _analysisType = {
            0: "Illuminance", 1: "Radiation", 2: "Luminance"
        }
        return "%s: %s\n#Views: %d" % \
            (self.__class__.__name__,
             _analysisType[self.simulation_type],
             self.view_count)<|MERGE_RESOLUTION|>--- conflicted
+++ resolved
@@ -152,11 +152,7 @@
         for i in range(1 + 144 * (self.sky_matrix.sky_density ** 2)):
             for t in ('total', 'direct'):
                 fp = os.path.join(
-<<<<<<< HEAD
                     study_folder, 'result/dc/%s/%03d_%s..%s..%s.hdr' % (
-=======
-                    studyFolder, 'result/dc\\%s\\%03d_%s..%s..%s.hdr' % (
->>>>>>> 8424e52e
                         t, i, view.name, wg.name, state.name)
                 )
 
@@ -170,11 +166,7 @@
         """Check if hdr images for daylight matrix are already created."""
         for count, h in enumerate(self.sky_matrix.hoys):
             fp = os.path.join(
-<<<<<<< HEAD
                 study_folder, 'result/dc/{}/{}_{}..{}..{}.hdr'.format(
-=======
-                studyFolder, 'result/dc\\{}\\{}_{}..{}..{}.hdr'.format(
->>>>>>> 8424e52e
                     'isun', '%04d' % count, view.name, wg.name, state.name))
 
             if not os.path.isfile(fp) or os.path.getsize(fp) < 265:
@@ -187,11 +179,7 @@
         """Check if hourly hdr images for daylight matrix are already created."""
         for count, h in enumerate(self.sky_matrix.hoys):
             fp = os.path.join(
-<<<<<<< HEAD
                 study_folder, 'result/hdr/{}/{}_{}..{}..{}.hdr'.format(
-=======
-                studyFolder, 'result/hdr\\{}\\{}_{}..{}..{}.hdr'.format(
->>>>>>> 8424e52e
                     stype, '%04d' % (count + 1), view.name, wg.name, state.name))
 
             if not os.path.isfile(fp) or os.path.getsize(fp) < 265:
@@ -289,7 +277,6 @@
             self.commands.append(':: 0 reference map')
 
             refmapfilename = '{}_map.hdr'.format(view.name)
-<<<<<<< HEAD
             refmapfilepath = os.path.join('result/dc/refmap', refmapfilename)
 
             if not self.reuse_daylight_mtx or not os.path.isfile(
@@ -298,17 +285,6 @@
                     view, self.relpath(view_file, project_folder),
                     'result/dc/refmap', oc.output_file)
                 self._commands.append(rfm.to_rad_string())
-=======
-            refmapfilepath = os.path.join('result/dc\\refmap', refmapfilename)
-
-            if not self.reuseDaylightMtx or not os.path.isfile(
-                    os.path.join(projectName, 'result/dc\\refmap', refmapfilename)):
-                rfm = createReferenceMapCommand(
-                    view, self.relpath(viewFile, projectFolder),
-                    'result/dc\\refmap', oc.outputFile)
-                self._commands.append(rfm.toRadString())
->>>>>>> 8424e52e
-
             # Step1: Create the view matrix.
             self.commands.append(':: 1 view sampling')
             view_info_file, vwr_samp = image_based_view_sampling_commands(
@@ -360,21 +336,12 @@
 
                     sender = '-'
 
-<<<<<<< HEAD
                     ground_file_format = 'result/dc/total/%03d_%s..%s..%s.hdr' % (
                         1 + 144 * (self.sky_matrix.sky_density ** 2),
                         view.name, wg.name, state.name
                     )
 
                     sky_file_format = 'result/dc/total/%03d_{}..{}..{}.hdr'.format(
-=======
-                    groundFileFormat = 'result/dc\\total\\%03d_%s..%s..%s.hdr' % (
-                        1 + 144 * (self.skyMatrix.skyDensity ** 2),
-                        view.name, wg.name, state.name
-                    )
-
-                    skyFileFormat = 'result/dc\\total\\%03d_{}..{}..{}.hdr'.format(
->>>>>>> 8424e52e
                         view.name, wg.name, state.name)
 
                     receiver = sky_receiver(
@@ -385,21 +352,12 @@
                         self.sky_matrix.sky_density, ground_file_format, sky_file_format
                     )
 
-<<<<<<< HEAD
                     ground_file_format = 'result/dc/direct/%03d_%s..%s..%s.hdr' % (
                         1 + 144 * (self.sky_matrix.sky_density ** 2),
                         view.name, wg.name, state.name
                     )
 
                     sky_file_format = 'result/dc/direct/%03d_{}..{}..{}.hdr'.format(
-=======
-                    groundFileFormat = 'result/dc\\direct\\%03d_%s..%s..%s.hdr' % (
-                        1 + 144 * (self.skyMatrix.skyDensity ** 2),
-                        view.name, wg.name, state.name
-                    )
-
-                    skyFileFormat = 'result/dc\\direct\\%03d_{}..{}..{}.hdr'.format(
->>>>>>> 8424e52e
                         view.name, wg.name, state.name)
 
                     receiver_dir = sky_receiver(
@@ -460,21 +418,12 @@
                         self._commands.append(':: :: 1.3 blacked scene analemma matrix')
 
                         if os.name == 'nt':
-<<<<<<< HEAD
                             output_filename_format = \
                                 ' result/dc/isun/%%04d_{}..{}..{}.hdr'.format(
                                     view.name, wg.name, state.name)
                         else:
                             output_filename_format = \
                                 ' result/dc/isun/%04d_{}..{}..{}.hdr'.format(
-=======
-                            outputFilenameFormat = \
-                                ' result/dc\\isun\\%%04d_{}..{}..{}.hdr'.format(
-                                    view.name, wg.name, state.name)
-                        else:
-                            outputFilenameFormat = \
-                                ' result/dc\\isun\\%04d_{}..{}..{}.hdr'.format(
->>>>>>> 8424e52e
                                     view.name, wg.name, state.name)
 
                         sun_commands = imaged_based_sun_coeff_matrix_commands(
@@ -484,13 +433,8 @@
 
                         # delete the files if they are already created
                         # rcontrib won't overwrite the files if they already exist
-<<<<<<< HEAD
                         for hourcount in xrange(len(self.sky_matrix.hoys)):
                             sf = 'result/dc/isun/{:04d}_{}..{}..{}.hdr'.format(
-=======
-                        for hourcount in xrange(len(self.skyMatrix.hoys)):
-                            sf = 'result/dc\\isun\\{:04d}_{}..{}..{}.hdr'.format(
->>>>>>> 8424e52e
                                 hourcount, view.name, wg.name, state.name
                             )
                             try:
@@ -558,19 +502,11 @@
                         else:
                             par.expression = "'lo=li(1)*li(2)'"
 
-<<<<<<< HEAD
                         for hourcount in xrange(len(self.sky_matrix.hoys)):
                             inp = 'result/hdr/isun/{:04d}_{}..{}..{}.hdr'.format(
                                 hourcount + 1, view.name, wg.name, state.name
                             )
                             out = 'result/hdr/sun/{:04d}_{}..{}..{}.hdr'.format(
-=======
-                        for hourcount in xrange(len(self.skyMatrix.hoys)):
-                            inp = 'result/hdr\\isun\\{:04d}_{}..{}..{}.hdr'.format(
-                                hourcount + 1, view.name, wg.name, state.name
-                            )
-                            out = 'result/hdr\\sun\\{:04d}_{}..{}..{}.hdr'.format(
->>>>>>> 8424e52e
                                 hourcount + 1, view.name, wg.name, state.name
                             )
                             images = PcombImage(input_image_file=inp), refmap_image
@@ -583,15 +519,9 @@
                             '{}:{} from the previous study.'
                             .format(wg.name, state.name))
 
-<<<<<<< HEAD
                     result_files = tuple(os.path.join(
                         project_folder,
                         'result/hdr/%s/{}_{}..{}..{}.hdr'.format(
-=======
-                    resultFiles = tuple(os.path.join(
-                        projectFolder,
-                        'result/hdr\\%s\\{}_{}..{}..{}.hdr'.format(
->>>>>>> 8424e52e
                             '%04d' % (count + 1), view.name, wg.name, state.name))
                         for count, h in enumerate(self.sky_matrix.hoys)
                     )
@@ -628,11 +558,7 @@
             imgc.add_coupled_image_files(source_files, hoys, source, state)
 
         # TODO(mostapha): Add properties to the class for output file addresses
-<<<<<<< HEAD
         imgc.output_folder = fpt.split('result/hdr')[0] + 'result/hdr/combined'
-=======
-        imgc.outputFolder = fpt.split('result/hdr')[0] + 'result/hdr\\combined'
->>>>>>> 8424e52e
         yield imgc
 
     def ToString(self):
